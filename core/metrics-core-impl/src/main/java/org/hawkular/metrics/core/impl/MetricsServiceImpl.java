/*
 * Copyright 2014-2015 Red Hat, Inc. and/or its affiliates
 * and other contributors as indicated by the @author tags.
 *
 * Licensed under the Apache License, Version 2.0 (the "License");
 * you may not use this file except in compliance with the License.
 * You may obtain a copy of the License at
 *
 *    http://www.apache.org/licenses/LICENSE-2.0
 *
 * Unless required by applicable law or agreed to in writing, software
 * distributed under the License is distributed on an "AS IS" BASIS,
 * WITHOUT WARRANTIES OR CONDITIONS OF ANY KIND, either express or implied.
 * See the License for the specific language governing permissions and
 * limitations under the License.
 */
package org.hawkular.metrics.core.impl;

import static java.util.Comparator.comparingLong;
import static org.hawkular.metrics.core.api.MetricType.GAUGE;
import static org.hawkular.metrics.core.impl.Functions.getTTLAvailabilityDataPoint;
import static org.hawkular.metrics.core.impl.Functions.getTTLGaugeDataPoint;
import static org.joda.time.Hours.hours;

import java.util.ArrayList;
import java.util.Collection;
import java.util.Collections;
import java.util.HashMap;
import java.util.HashSet;
import java.util.List;
import java.util.Map;
import java.util.Optional;
import java.util.Set;
import java.util.TreeSet;
import java.util.concurrent.ConcurrentHashMap;
import java.util.concurrent.CountDownLatch;
import java.util.concurrent.Executors;
import java.util.function.Predicate;

<<<<<<< HEAD
import org.hawkular.metrics.core.api.Availability;
=======
import com.datastax.driver.core.ResultSet;
import com.datastax.driver.core.ResultSetFuture;
import com.datastax.driver.core.Session;
import com.google.common.collect.ImmutableList;
import com.google.common.util.concurrent.FutureCallback;
import com.google.common.util.concurrent.Futures;
import com.google.common.util.concurrent.ListenableFuture;
import com.google.common.util.concurrent.ListeningExecutorService;
import com.google.common.util.concurrent.MoreExecutors;
import com.google.common.util.concurrent.RateLimiter;
>>>>>>> 8022f70e
import org.hawkular.metrics.core.api.AvailabilityBucketDataPoint;
import org.hawkular.metrics.core.api.AvailabilityType;
import org.hawkular.metrics.core.api.BucketedOutput;
import org.hawkular.metrics.core.api.Buckets;
import org.hawkular.metrics.core.api.Counter;
import org.hawkular.metrics.core.api.DataPoint;
import org.hawkular.metrics.core.api.GaugeBucketDataPoint;
import org.hawkular.metrics.core.api.Interval;
import org.hawkular.metrics.core.api.Metric;
import org.hawkular.metrics.core.api.MetricAlreadyExistsException;
import org.hawkular.metrics.core.api.MetricId;
import org.hawkular.metrics.core.api.MetricType;
import org.hawkular.metrics.core.api.MetricsService;
import org.hawkular.metrics.core.api.MetricsThreadFactory;
import org.hawkular.metrics.core.api.Retention;
import org.hawkular.metrics.core.api.RetentionSettings;
import org.hawkular.metrics.core.api.Tenant;
import org.hawkular.metrics.core.api.TenantAlreadyExistsException;
import org.hawkular.metrics.schema.SchemaManager;
import org.hawkular.rx.cassandra.driver.RxUtil;
import org.joda.time.Duration;
import org.joda.time.Hours;
import org.slf4j.Logger;
import org.slf4j.LoggerFactory;

import com.datastax.driver.core.ResultSet;
import com.datastax.driver.core.ResultSetFuture;
import com.datastax.driver.core.Row;
import com.datastax.driver.core.Session;
import com.google.common.collect.ImmutableList;
import com.google.common.util.concurrent.FutureCallback;
import com.google.common.util.concurrent.Futures;
import com.google.common.util.concurrent.ListenableFuture;
import com.google.common.util.concurrent.ListeningExecutorService;
import com.google.common.util.concurrent.MoreExecutors;

import rx.Observable;
import rx.functions.Func1;
import rx.subjects.PublishSubject;

/**
 * @author John Sanda
 */
public class MetricsServiceImpl implements MetricsService {
    private static final Logger logger = LoggerFactory.getLogger(MetricsServiceImpl.class);

    /**
     * In seconds.
     */
    public static final int DEFAULT_TTL = Duration.standardDays(7).toStandardSeconds().getSeconds();

    private static class DataRetentionKey {
        private final String tenantId;
        private final MetricId metricId;
        private final MetricType type;

        public DataRetentionKey(String tenantId, MetricType type) {
            this.tenantId = tenantId;
            this.type = type;
            metricId = new MetricId("[" + type.getText() + "]");
        }

        public DataRetentionKey(String tenantId, MetricId metricId, MetricType type) {
            this.tenantId = tenantId;
            this.metricId = metricId;
            this.type = type;
        }

        public DataRetentionKey(Metric metric) {
            this.tenantId = metric.getTenantId();
            this.metricId = metric.getId();
            this.type = metric.getType();
        }

        @Override
        public boolean equals(Object o) {
            if (this == o) return true;
            if (o == null || getClass() != o.getClass()) return false;

            DataRetentionKey that = (DataRetentionKey) o;

            if (!metricId.equals(that.metricId)) return false;
            if (!tenantId.equals(that.tenantId)) return false;
            return type == that.type;

        }

        @Override
        public int hashCode() {
            int result = tenantId.hashCode();
            result = 31 * result + metricId.hashCode();
            result = 31 * result + type.hashCode();
            return result;
        }
    }

    /**
     * Note that while user specifies the durations in hours, we store them in seconds.
     */
    private final Map<DataRetentionKey, Integer> dataRetentions = new ConcurrentHashMap<>();

    private ListeningExecutorService metricsTasks;
    private DataAccess dataAccess;

    public void startUp(Session session, String keyspace, boolean resetDb) {
        SchemaManager schemaManager = new SchemaManager(session);
        if (resetDb) {
            schemaManager.dropKeyspace(keyspace);
        }
        // This creates/updates the keyspace + tables if needed
        schemaManager.createSchema(keyspace);
        session.execute("USE " + keyspace);
        logger.info("Using a key space of '{}'", keyspace);
        metricsTasks = MoreExecutors.listeningDecorator(Executors.newFixedThreadPool(4, new MetricsThreadFactory()));
        dataAccess = new DataAccessImpl(session);
        loadDataRetentions();
    }

    void loadDataRetentions() {
        DataRetentionsMapper mapper = new DataRetentionsMapper();
        List<String> tenantIds = loadTenantIds();
        CountDownLatch latch = new CountDownLatch(tenantIds.size() * 2);
        for (String tenantId : tenantIds) {
            ResultSetFuture gaugeFuture = dataAccess.findDataRetentions(tenantId, GAUGE);
            ResultSetFuture availabilityFuture = dataAccess.findDataRetentions(tenantId, MetricType.AVAILABILITY);
            ListenableFuture<Set<Retention>> gaugeRetentions = Futures.transform(gaugeFuture, mapper, metricsTasks);
            ListenableFuture<Set<Retention>> availabilityRetentions = Futures.transform(availabilityFuture, mapper,
                    metricsTasks);
            Futures.addCallback(gaugeRetentions,
                    new DataRetentionsLoadedCallback(tenantId, GAUGE, latch));
            Futures.addCallback(availabilityRetentions, new DataRetentionsLoadedCallback(tenantId,
                    MetricType.AVAILABILITY, latch));
        }
        try {
            latch.await();
        } catch (InterruptedException e) {
            throw new RuntimeException(e);
        }
    }

    void unloadDataRetentions() {
        dataRetentions.clear();
    }

    private static class MergeDataPointTagsFunction<T extends DataPoint> implements
            Func1<List<Map<MetricId, Set<T>>>, Map<MetricId, Set<T>>> {

        @Override
        public Map<MetricId, Set<T>> call(List<Map<MetricId, Set<T>>> taggedDataMaps) {
            if (taggedDataMaps.isEmpty()) {
                return Collections.emptyMap();
            }
            if (taggedDataMaps.size() == 1) {
                return taggedDataMaps.get(0);
            }

            Set<MetricId> ids = new HashSet<>(taggedDataMaps.get(0).keySet());
            for (int i = 1; i < taggedDataMaps.size(); ++i) {
                ids.retainAll(taggedDataMaps.get(i).keySet());
            }

            Map<MetricId, Set<T>> mergedDataMap = new HashMap<>();
            for (MetricId id : ids) {
                TreeSet<T> set = new TreeSet<>(comparingLong(DataPoint::getTimestamp));
                for (Map<MetricId, Set<T>> taggedDataMap : taggedDataMaps) {
                    set.addAll(taggedDataMap.get(id));
                }
                mergedDataMap.put(id, set);
            }

            return mergedDataMap;
        }
    }

    private class DataRetentionsLoadedCallback implements FutureCallback<Set<Retention>> {

        private final String tenantId;

        private final MetricType type;

        private final CountDownLatch latch;

        public DataRetentionsLoadedCallback(String tenantId, MetricType type, CountDownLatch latch) {
            this.tenantId = tenantId;
            this.type = type;
            this.latch = latch;
        }

        @Override
        public void onSuccess(Set<Retention> dataRetentionsSet) {
            for (Retention r : dataRetentionsSet) {
                dataRetentions.put(new DataRetentionKey(tenantId, r.getId(), type), r.getValue());
            }
            latch.countDown();
        }

        @Override
        public void onFailure(Throwable t) {
            logger.warn("Failed to load data retentions for {tenantId: " + tenantId + ", metricType: " +
                    type.getText() + "}", t);
            latch.countDown();
            // TODO We probably should not let initialization proceed on this error
        }
    }

    /**
     * This is a test hook.
     */
    DataAccess getDataAccess() {
        return dataAccess;
    }

    /**
     * This is a test hook.
     */
    void setDataAccess(DataAccess dataAccess) {
        this.dataAccess = dataAccess;
    }

    @Override
    public Observable<Void> createTenant(final Tenant tenant) {
        return dataAccess.insertTenant(tenant).flatMap(
                resultSet -> {
                    if (!resultSet.wasApplied()) {
                        throw new TenantAlreadyExistsException(tenant.getId());
                    }
                    Map<MetricType, Set<Retention>> retentionsMap = new HashMap<>();
                    for (RetentionSettings.RetentionKey key : tenant.getRetentionSettings().keySet()) {
                        Set<Retention> retentions = retentionsMap.get(key.metricType);
                        if (retentions == null) {
                            retentions = new HashSet<>();
                        }
                        Interval interval = key.interval == null ? Interval.NONE : key.interval;
                        Hours hours = hours(tenant.getRetentionSettings().get(key));
                        retentions.add(
                                new Retention(
                                        new MetricId("[" + key.metricType.getText() + "]", interval),
                                        hours.toStandardSeconds().getSeconds()
                                )
                        );
                        retentionsMap.put(key.metricType, retentions);
                    }
                    if (retentionsMap.isEmpty()) {
                        return Observable.from(Collections.singleton(null));
                    }
                    List<ResultSetFuture> updateRetentionFutures = new ArrayList<>();

                    for (Map.Entry<MetricType, Set<Retention>> metricTypeSetEntry : retentionsMap.entrySet()) {
                        updateRetentionFutures.add(
                                dataAccess.updateRetentionsIndex(
                                        tenant.getId(),
                                        metricTypeSetEntry.getKey(),
                                        metricTypeSetEntry.getValue()
                                )
                        );

                        for (Retention r : metricTypeSetEntry.getValue()) {
                            dataRetentions.put(
                                    new DataRetentionKey(tenant.getId(), metricTypeSetEntry.getKey()),
                                    r.getValue()
                            );
                        }
                    }

                    ListenableFuture<List<ResultSet>> updateRetentionsFuture = Futures
                            .allAsList(updateRetentionFutures);
                    ListenableFuture<Void> transform = Futures.transform(
                            updateRetentionsFuture,
                            Functions.TO_VOID,
                            metricsTasks
                    );
                    return RxUtil.from(transform, metricsTasks);
                }
        );
    }

    @Override
    public Observable<Tenant> getTenants() {
        return dataAccess.findAllTenantIds()
                         .flatMap(Observable::from)
                         .map(row -> row.getString(0))
                         .flatMap(dataAccess::findTenant)
                         .flatMap(Observable::from)
                         .map(Functions::getTenant);
    }

    private List<String> loadTenantIds() {
        Iterable<String> tenantIds = dataAccess.findAllTenantIds()
                                               .flatMap(Observable::from)
                                               .map(row -> row.getString(0))
                                               .toBlocking()
                                               .toIterable();
        return ImmutableList.copyOf(tenantIds);
    }

    @Override
    public Observable<Void> createMetric(final Metric metric) {
        ResultSetFuture future = dataAccess.insertMetricInMetricsIndex(metric);
        Observable<ResultSet> indexUpdated = RxUtil.from(future, metricsTasks);
        return Observable.create(subscriber -> indexUpdated.subscribe(resultSet -> {
            if (!resultSet.wasApplied()) {
                subscriber.onError(new MetricAlreadyExistsException(metric));

            } else {
                // TODO Need error handling if either of the following updates fail
                // If adding tags/retention fails, then we want to report the error to the
                // client. Updating the retentions_idx table could also fail. We need to
                // report that failure as well.
                //
                // The error handling is the same as it was with Guava futures. That is, if any
                // future fails, we treat the entire client request as a failure. We probably
                // eventually want to implement more fine-grained error handling where we can
                // notify the subscriber of what exactly fails.
                Observable<ResultSet> metadataUpdated = dataAccess.addTagsAndDataRetention(metric);
                Observable<ResultSet> tagsUpdated = dataAccess.insertIntoMetricsTagsIndex(metric, metric.getTags());
                Observable<ResultSet> metricUpdates;

                if (metric.getDataRetention() != null) {
                    ResultSetFuture dataRetentionFuture = dataAccess.updateRetentionsIndex(metric);
                    Observable<ResultSet> dataRetentionUpdated = RxUtil.from(dataRetentionFuture, metricsTasks);
                    dataRetentions.put(new DataRetentionKey(metric), metric.getDataRetention());
                    metricUpdates = Observable.merge(metadataUpdated, tagsUpdated, dataRetentionUpdated);
                } else {
                    metricUpdates = Observable.merge(metadataUpdated, tagsUpdated);
                }

                metricUpdates.subscribe(new VoidSubscriber<>(subscriber));
            }
        }));
    }

    @Override
    public Observable<Metric> findMetric(final String tenantId, final MetricType type, final MetricId id) {
        return dataAccess.findMetric(tenantId, type, id, DataAccessImpl.DPART)
                .flatMap(Observable::from)
                .map(row -> new Metric(tenantId, type, id, row.getMap(5, String.class, String.class),
                        row.getInt(6)));
    }

    @Override
    public Observable<Metric> findMetrics(String tenantId, MetricType type) {
        return dataAccess.findMetricsInMetricsIndex(tenantId, type)
                .flatMap(Observable::from)
                .map(row -> new Metric(tenantId, type, new MetricId(row.getString(0),
                        Interval.parse(row.getString(1))), row.getMap(2, String.class, String.class), row.getInt(3)));
    }

    @Override
    public Observable<Optional<Map<String, String>>> getMetricTags(String tenantId, MetricType type, MetricId id) {
        Observable<ResultSet> metricTags = dataAccess.getMetricTags(tenantId, type, id, DataAccessImpl.DPART);

        return metricTags.flatMap(Observable::from).take(1).map(row -> Optional.of(row.getMap(0, String.class, String
                .class)))
            .defaultIfEmpty(Optional.empty());
    }

    // Adding/deleting metric tags currently involves writing to three tables - data,
    // metrics_idx, and metrics_tags_idx. It might make sense to refactor tag related
    // functionality into a separate class.
    @Override
    public Observable<Void> addTags(Metric metric, Map<String, String> tags) {
        return dataAccess.addTags(metric, tags).mergeWith(dataAccess.insertIntoMetricsTagsIndex(metric, tags))
                .toList().map(l -> null);
    }

    @Override
    public Observable<Void> deleteTags(Metric metric, Map<String, String> tags) {
        return dataAccess.deleteTags(metric, tags.keySet()).mergeWith(
                dataAccess.deleteFromMetricsTagsIndex(metric, tags)).toList().map(r -> null);
    }

    @Override
    public Observable<Void> addGaugeData(Observable<Metric<Double>> gaugeObservable) {
        // We write to both the data and the metrics_idx tables. Each Gauge can have one or more data points. We
        // currently write a separate batch statement for each gauge.
        //
        // TODO Is there additional overhead of using batch statement when there is only a single insert?
        //      If there is overhead, then we should avoid using batch statements when the metric has only a single
        //      data point which could be quite often.
        //
        // The metrics_idx table stores the metric id along with any tags, and data retention. The update we perform
        // here though only inserts the metric id (i.e., name and interval). We need to revisit this logic. The original
        // intent for updating metrics_idx here is that even if the client does not explicitly create the metric, we
        // still have it in metrics_idx. In reality, I think clients will be explicitly creating metrics. This will
        // certainly be the case with the full, integrated hawkular server.
        //
        // TODO Determine how much overhead is caused by updating metrics_idx on every write
        //      If there much overhead, then we might not want to update the index every time we insert data. Maybe
        //      we periodically update it in the background, so we will still be aware of metrics that have not been
        //      explicitly created, just not necessarily right away.

        PublishSubject<Void> results = PublishSubject.create();
        Observable<ResultSet> dataInserted = dataAccess.insertData(
                gaugeObservable.map(gauge -> new GaugeAndTTL(gauge, getTTL(gauge))));
        Observable<ResultSet> indexUpdated = dataAccess.updateMetricsIndexRx(gaugeObservable);
        dataInserted.concatWith(indexUpdated).subscribe(
                resultSet -> {},
                results::onError,
                () -> {
                    results.onNext(null);
                    results.onCompleted();
                });
        return results;
    }

    @Override
    public Observable<Void> addAvailabilityData(List<Metric<AvailabilityType>> metrics) {
        return Observable.from(metrics)
                .filter(a -> !a.getDataPoints().isEmpty())
                .flatMap(a -> dataAccess.insertAvailabilityData(a, getTTL(a)))
                .doOnCompleted(() -> dataAccess.updateMetricsIndex(metrics))
                .doOnError(t -> logger.warn("Failed to add availability data", t))
                .map(r -> null);
    }

    @Override
    public ListenableFuture<Void> updateCounter(Counter counter) {
//        return Futures.transform(dataAccess.updateCounter(counter), TO_VOID);
        throw new UnsupportedOperationException();
    }

    @Override
    public ListenableFuture<Void> updateCounters(Collection<Counter> counters) {
//        ResultSetFuture future = dataAccess.updateCounters(counters);
//        return Futures.transform(future, TO_VOID);
        throw new UnsupportedOperationException();
    }

    @Override
    public ListenableFuture<List<Counter>> findCounters(String group) {
//        ResultSetFuture future = dataAccess.findCounters(group);
//        return Futures.transform(future, mapCounters, metricsTasks);
        throw new UnsupportedOperationException();
    }

    @Override
    public ListenableFuture<List<Counter>> findCounters(String group, List<String> counterNames) {
//        ResultSetFuture future = dataAccess.findCounters(group, counterNames);
//        return Futures.transform(future, mapCounters, metricsTasks);
        throw new UnsupportedOperationException();
    }

    @Override
    public Observable<DataPoint<Double>> findGaugeData(String tenantId, MetricId id, Long start, Long end) {
        // When we implement date partitioning, dpart will have to be determined based on
        // the start and end params. And it is possible the the date range spans multiple
        // date partitions.
        return dataAccess.findData(tenantId, id, start, end)
                .flatMap(Observable::from)
                .map(Functions::getGaugeDataPoint);
    }

    @Override
    public Observable<BucketedOutput<GaugeBucketDataPoint>> findGaugeStats(
            Metric<Double> metric, long start, long end, Buckets buckets
    ) {
        // When we implement date partitioning, dpart will have to be determined based on
        // the start and end params. And it is possible the the date range spans multiple
        // date partitions.
        return dataAccess.findData(metric.getTenantId(), metric.getId(), start, end)
                .flatMap(Observable::from)
                .map(Functions::getGaugeDataPoint)
                .toList()
                .map(new GaugeBucketedOutputMapper(metric.getTenantId(), metric.getId(), buckets));
    }

    @Override
    public Observable<DataPoint<AvailabilityType>> findAvailabilityData(String tenantId, MetricId id, long start,
            long end) {
        return findAvailabilityData(tenantId, id, start, end, false);
    }

    @Override
<<<<<<< HEAD
    public Observable<AvailabilityData> findAvailabilityData(String tenantId, MetricId id, long start,
                                                             long end, boolean distinct) {
        Observable<AvailabilityData> availabilityData = dataAccess.findAvailabilityData(tenantId, id, start, end)
                                                                  .flatMap(Observable::from)
                .map(Functions::getAvailability);
        if(distinct) {
            return availabilityData.distinctUntilChanged(AvailabilityData::getType);
=======
    public Observable<DataPoint<AvailabilityType>> findAvailabilityData(String tenantId, MetricId id, long start,
            long end, boolean distinct) {
        Observable<DataPoint<AvailabilityType>> availabilityData = dataAccess.findAvailabilityData(tenantId, id, start,
                end)
                .flatMap(Observable::from)
                .map(Functions::getAvailabilityDataPoint);
        if (distinct) {
            return availabilityData.distinctUntilChanged(DataPoint::getValue);
>>>>>>> 8022f70e
        } else {
            return availabilityData;
        }
    }

    @Override
    public Observable<BucketedOutput<AvailabilityBucketDataPoint>> findAvailabilityStats(
            Metric<AvailabilityType> metric, long start, long end, Buckets buckets) {
        return dataAccess.findAvailabilityData(metric.getTenantId(), metric.getId(), start, end)
<<<<<<< HEAD
                         .flatMap(Observable::from).map(Functions::getAvailability)
=======
                .flatMap(Observable::from)
                .map(Functions::getAvailabilityDataPoint)
>>>>>>> 8022f70e
                .toList()
                .map(new AvailabilityBucketedOutputMapper(metric.getTenantId(), metric.getId(), buckets));
    }

    @Override
    public Observable<Boolean> idExists(final String id) {
        return dataAccess.findAllGaugeMetrics().flatMap(Observable::from)
                .filter(row -> id.equals(row.getString(2)))
                .take(1)
                .map(r -> Boolean.TRUE)
                .defaultIfEmpty(Boolean.FALSE);
    }

    @Override
    // TODO refactor to support multiple metrics
    // Data for different metrics and for the same tag are stored within the same partition
    // in the tags table; therefore, it makes sense for the API to support tagging multiple
    // metrics since they could efficiently be inserted in a single batch statement.
    public Observable<Void> tagGaugeData(Metric<Double> metric, final Map<String, String> tags, long start,
            long end) {
        Observable<ResultSet> findDataObservable = dataAccess.findData(metric.getTenantId(), metric.getId(), start, end,
                true);
        return tagGaugeData(findDataObservable, tags, metric);
    }

    private Observable<Void> tagGaugeData(Observable<ResultSet> findDataObservable, Map<String, String> tags,
            Metric<Double> metric) {
        int ttl = getTTL(metric);
        Observable<Map.Entry<String, String>> tagsObservable = Observable.from(tags.entrySet()).cache();
        Observable<TTLDataPoint<Double>> dataPoints = findDataObservable.flatMap(Observable::from)
                .map(row -> getTTLGaugeDataPoint(row, ttl))
                .cache();

        Observable<ResultSet> tagInsert = tagsObservable
                .flatMap(t -> dataAccess.insertGaugeTag(t.getKey(), t.getValue(), metric, dataPoints));

        Observable<ResultSet> tagsInsert = dataPoints
                .flatMap(g -> dataAccess.updateDataWithTag(metric, g.getDataPoint(), tags));

        return tagInsert.concatWith(tagsInsert).map(r -> null);
    }

    private Observable<Void> tagAvailabilityData(Observable<ResultSet> findDataObservable, Map<String, String> tags,
            Metric<AvailabilityType> metric) {
        int ttl = getTTL(metric);
        Observable<Map.Entry<String, String>> tagsObservable = Observable.from(tags.entrySet()).cache();
        Observable<TTLDataPoint<AvailabilityType>> dataPoints = findDataObservable.flatMap(Observable::from)
                .map(row -> getTTLAvailabilityDataPoint(row, ttl))
                .cache();

        Observable<ResultSet> tagInsert = tagsObservable
                .flatMap(t -> dataAccess.insertAvailabilityTag(t.getKey(), t.getValue(), metric, dataPoints));

        Observable<ResultSet> tagsInsert = dataPoints
                .flatMap(a -> dataAccess.updateDataWithTag(metric, a.getDataPoint(), tags));

        return tagInsert.concatWith(tagsInsert).map(r -> null);
    }

    @Override
    public Observable<Void> tagAvailabilityData(Metric<AvailabilityType> metric, Map<String, String> tags,
            long start, long end) {
        Observable<ResultSet> findDataObservable = dataAccess.findAvailabilityData(metric, start, end, true);
        return tagAvailabilityData(findDataObservable, tags, metric);
    }

    @Override
    public Observable<Void> tagGaugeData(Metric<Double> metric, final Map<String, String> tags,
            long timestamp) {
        Observable<ResultSet> findDataObservable = dataAccess.findData(metric, timestamp, true);
        return tagGaugeData(findDataObservable, tags, metric);
    }

    @Override
    public Observable<Void> tagAvailabilityData(Metric<AvailabilityType> metric, Map<String, String> tags,
            long timestamp) {
        Observable<ResultSet> findDataObservable = dataAccess.findAvailabilityData(metric, timestamp);
        return tagAvailabilityData(findDataObservable, tags, metric);
    }

    @Override
    public Observable<Map<MetricId, Set<DataPoint<Double>>>> findGaugeDataByTags(String tenantId,
            Map<String, String> tags) {
        return Observable.from(tags.entrySet())
                .flatMap(e -> dataAccess.findGaugeDataByTag(tenantId, e.getKey(), e.getValue()))
                .map(TaggedGaugeDataPointMapper::apply)
                .toList()
                .map(new MergeDataPointTagsFunction<>());
    }

    @Override
    public Observable<Map<MetricId, Set<DataPoint<AvailabilityType>>>> findAvailabilityByTags(String tenantId,
            Map<String, String> tags) {

        return Observable.from(tags.entrySet())
                .flatMap(e -> dataAccess.findAvailabilityByTag(tenantId, e.getKey(), e.getValue()))
                .map(TaggedAvailabilityDataPointMapper::apply)
                .toList()
                .map(new MergeDataPointTagsFunction<>());
    }

    @Override
    public Observable<List<long[]>> getPeriods(String tenantId, MetricId id, Predicate<Double> predicate,
                                               long start, long end) {
        return dataAccess.findData(new Metric<>(tenantId, GAUGE, id), start, end,
                Order.ASC)
                .flatMap(Observable::from)
                .map(Functions::getGaugeDataPoint)
                .toList().map(data -> {
                    List<long[]> periods = new ArrayList<>(data.size());
                    long[] period = null;
                    DataPoint<Double> previous = null;
                    for (DataPoint<Double> d : data) {
                        if (predicate.test(d.getValue())) {
                            if (period == null) {
                                period = new long[2];
                                period[0] = d.getTimestamp();
                            }
                            previous = d;
                        } else if (period != null) {
                            period[1] = previous.getTimestamp();
                            periods.add(period);
                            period = null;
                            previous = null;
                        }
                    }
                    if (period != null) {
                        period[1] = previous.getTimestamp();
                        periods.add(period);
                    }
                    return periods;
                });
    }

    private int getTTL(Metric metric) {
        Integer ttl = dataRetentions.get(new DataRetentionKey(metric.getTenantId(), metric.getId(), metric.getType()));
        if (ttl == null) {
            ttl = dataRetentions.get(new DataRetentionKey(metric.getTenantId(), metric.getType()));
            if (ttl == null) {
                ttl = DEFAULT_TTL;
            }
        }
        return ttl;
    }

    public void shutdown() {
        metricsTasks.shutdown();
        unloadDataRetentions();
    }
}<|MERGE_RESOLUTION|>--- conflicted
+++ resolved
@@ -17,6 +17,7 @@
 package org.hawkular.metrics.core.impl;
 
 import static java.util.Comparator.comparingLong;
+
 import static org.hawkular.metrics.core.api.MetricType.GAUGE;
 import static org.hawkular.metrics.core.impl.Functions.getTTLAvailabilityDataPoint;
 import static org.hawkular.metrics.core.impl.Functions.getTTLGaugeDataPoint;
@@ -37,20 +38,6 @@
 import java.util.concurrent.Executors;
 import java.util.function.Predicate;
 
-<<<<<<< HEAD
-import org.hawkular.metrics.core.api.Availability;
-=======
-import com.datastax.driver.core.ResultSet;
-import com.datastax.driver.core.ResultSetFuture;
-import com.datastax.driver.core.Session;
-import com.google.common.collect.ImmutableList;
-import com.google.common.util.concurrent.FutureCallback;
-import com.google.common.util.concurrent.Futures;
-import com.google.common.util.concurrent.ListenableFuture;
-import com.google.common.util.concurrent.ListeningExecutorService;
-import com.google.common.util.concurrent.MoreExecutors;
-import com.google.common.util.concurrent.RateLimiter;
->>>>>>> 8022f70e
 import org.hawkular.metrics.core.api.AvailabilityBucketDataPoint;
 import org.hawkular.metrics.core.api.AvailabilityType;
 import org.hawkular.metrics.core.api.BucketedOutput;
@@ -78,7 +65,6 @@
 
 import com.datastax.driver.core.ResultSet;
 import com.datastax.driver.core.ResultSetFuture;
-import com.datastax.driver.core.Row;
 import com.datastax.driver.core.Session;
 import com.google.common.collect.ImmutableList;
 import com.google.common.util.concurrent.FutureCallback;
@@ -524,15 +510,6 @@
     }
 
     @Override
-<<<<<<< HEAD
-    public Observable<AvailabilityData> findAvailabilityData(String tenantId, MetricId id, long start,
-                                                             long end, boolean distinct) {
-        Observable<AvailabilityData> availabilityData = dataAccess.findAvailabilityData(tenantId, id, start, end)
-                                                                  .flatMap(Observable::from)
-                .map(Functions::getAvailability);
-        if(distinct) {
-            return availabilityData.distinctUntilChanged(AvailabilityData::getType);
-=======
     public Observable<DataPoint<AvailabilityType>> findAvailabilityData(String tenantId, MetricId id, long start,
             long end, boolean distinct) {
         Observable<DataPoint<AvailabilityType>> availabilityData = dataAccess.findAvailabilityData(tenantId, id, start,
@@ -541,7 +518,6 @@
                 .map(Functions::getAvailabilityDataPoint);
         if (distinct) {
             return availabilityData.distinctUntilChanged(DataPoint::getValue);
->>>>>>> 8022f70e
         } else {
             return availabilityData;
         }
@@ -551,12 +527,8 @@
     public Observable<BucketedOutput<AvailabilityBucketDataPoint>> findAvailabilityStats(
             Metric<AvailabilityType> metric, long start, long end, Buckets buckets) {
         return dataAccess.findAvailabilityData(metric.getTenantId(), metric.getId(), start, end)
-<<<<<<< HEAD
-                         .flatMap(Observable::from).map(Functions::getAvailability)
-=======
                 .flatMap(Observable::from)
                 .map(Functions::getAvailabilityDataPoint)
->>>>>>> 8022f70e
                 .toList()
                 .map(new AvailabilityBucketedOutputMapper(metric.getTenantId(), metric.getId(), buckets));
     }
