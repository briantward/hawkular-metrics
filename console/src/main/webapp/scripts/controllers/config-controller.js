/// <reference path="../../vendor/vendor.d.ts" />
'use strict';
var Controllers;
(function (Controllers) {
    /**
    * @ngdoc controller
    * @name ConfigController
    * @description This controller allows the configuration settings dialog to open up.
    * @param $scope
    * @param $modal
    * @param $log
    */
    var ConfigController = (function () {
        function ConfigController($scope, $modal, $log) {
            this.$scope = $scope;
            this.$modal = $modal;
            this.$log = $log;
            $scope.vm = this;
        }
        ConfigController.prototype.openConfig = function (size) {
            var configModalInstance = this.$modal.open({
                templateUrl: 'configModal.inline',
                controller: ConfigInstanceController,
                size: size
            });

<<<<<<< HEAD
/**
 * @ngdoc controller
 * @name ConfigController
 * @description This controller allows the configuration settings dialog to open up.
 * @param $scope
 * @param $modal
 * @param $log
 */
var ConfigController = function ($scope, $modal, $log) {
=======
            configModalInstance.result.then(function () {
            }, function () {
                //$log.info('Config Modal dismissed at: ' + new Date());
            });
        };
        ConfigController.$inject = ['$scope', '$modal', '$log'];
        return ConfigController;
    })();
    Controllers.ConfigController = ConfigController;
>>>>>>> bbaf4ede

    /**
    *
    * @ngdoc controller
    * @name ConfigInstanceController
    * @description This controller controls the configuration setup modal dialog instance
    * @param $scope
    * @param $modalInstance
    * @param $rootScope
    * @param $localStorage
    */
    var ConfigInstanceController = (function () {
        function ConfigInstanceController($scope, $modalInstance, $rootScope, $localStorage) {
            this.$scope = $scope;
            this.$modalInstance = $modalInstance;
            this.$rootScope = $rootScope;
            this.$localStorage = $localStorage;
            $scope.vm = this;
        }
        // NOTE: the $rootScope.$storage.server is setup in app.js run module;
        // $rootScope is needed here because it is accessible to run module as controller scopes are not
        ConfigInstanceController.prototype.ok = function () {
            this.$localStorage.server = this.$rootScope.$storage.server;
            this.$localStorage.port = this.$rootScope.$storage.port;
            this.$modalInstance.close('ok');
        };

<<<<<<< HEAD
        var configModalInstance = $modal.open({
            templateUrl: 'configModal.inline',
            controller: ConfigInstanceController,
            size: size
        });

        configModalInstance.result.then(function () {
        }, function () {
            //$log.info('Config Modal dismissed at: ' + new Date());
        });
    };
};

/**
 *
 * @ngdoc controller
 * @name ConfigInstanceController
 * @description This controller controls the configurationetup modal dialog instance
 * @param $scope
 * @param $modalInstance
 * @param $rootScope
 * @param $localStorage
 */
var ConfigInstanceController = function ($scope, $modalInstance, $rootScope, $localStorage) {
    // NOTE: the $rootScope.$storage.server is setup in app.js run module;
    // $rootScope is needed here because it is accessible to run module as controller scopes are not
    $scope.ok = function () {
        $localStorage.server = $rootScope.$storage.server;
        $localStorage.port = $rootScope.$storage.port;
        $modalInstance.close('ok');
    };

    $scope.cancel = function () {
        $modalInstance.dismiss('cancel');
    };
};
=======
        ConfigInstanceController.prototype.cancel = function () {
            this.$modalInstance.dismiss('cancel');
        };
        ConfigInstanceController.$inject = ['$scope', '$modalInstance', '$rootScope', '$localStorage'];
        return ConfigInstanceController;
    })();
    Controllers.ConfigInstanceController = ConfigInstanceController;
    angular.module('chartingApp').controller('ConfigController', ConfigController);
    angular.module('chartingApp').controller('ConfigInstanceController', ConfigInstanceController);
})(Controllers || (Controllers = {}));
//# sourceMappingURL=config-controller.js.map
>>>>>>> bbaf4ede
<|MERGE_RESOLUTION|>--- conflicted
+++ resolved
@@ -1,7 +1,8 @@
 /// <reference path="../../vendor/vendor.d.ts" />
-'use strict';
 var Controllers;
 (function (Controllers) {
+    'use strict';
+
     /**
     * @ngdoc controller
     * @name ConfigController
@@ -24,17 +25,6 @@
                 size: size
             });
 
-<<<<<<< HEAD
-/**
- * @ngdoc controller
- * @name ConfigController
- * @description This controller allows the configuration settings dialog to open up.
- * @param $scope
- * @param $modal
- * @param $log
- */
-var ConfigController = function ($scope, $modal, $log) {
-=======
             configModalInstance.result.then(function () {
             }, function () {
                 //$log.info('Config Modal dismissed at: ' + new Date());
@@ -44,7 +34,6 @@
         return ConfigController;
     })();
     Controllers.ConfigController = ConfigController;
->>>>>>> bbaf4ede
 
     /**
     *
@@ -72,44 +61,6 @@
             this.$modalInstance.close('ok');
         };
 
-<<<<<<< HEAD
-        var configModalInstance = $modal.open({
-            templateUrl: 'configModal.inline',
-            controller: ConfigInstanceController,
-            size: size
-        });
-
-        configModalInstance.result.then(function () {
-        }, function () {
-            //$log.info('Config Modal dismissed at: ' + new Date());
-        });
-    };
-};
-
-/**
- *
- * @ngdoc controller
- * @name ConfigInstanceController
- * @description This controller controls the configurationetup modal dialog instance
- * @param $scope
- * @param $modalInstance
- * @param $rootScope
- * @param $localStorage
- */
-var ConfigInstanceController = function ($scope, $modalInstance, $rootScope, $localStorage) {
-    // NOTE: the $rootScope.$storage.server is setup in app.js run module;
-    // $rootScope is needed here because it is accessible to run module as controller scopes are not
-    $scope.ok = function () {
-        $localStorage.server = $rootScope.$storage.server;
-        $localStorage.port = $rootScope.$storage.port;
-        $modalInstance.close('ok');
-    };
-
-    $scope.cancel = function () {
-        $modalInstance.dismiss('cancel');
-    };
-};
-=======
         ConfigInstanceController.prototype.cancel = function () {
             this.$modalInstance.dismiss('cancel');
         };
@@ -120,5 +71,4 @@
     angular.module('chartingApp').controller('ConfigController', ConfigController);
     angular.module('chartingApp').controller('ConfigInstanceController', ConfigInstanceController);
 })(Controllers || (Controllers = {}));
-//# sourceMappingURL=config-controller.js.map
->>>>>>> bbaf4ede
+//# sourceMappingURL=config-controller.js.map