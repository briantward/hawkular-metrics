/// <reference path="../../vendor/vendor.d.ts" />
'use strict';
<<<<<<< HEAD

angular.module('rhqm.services')
    .factory('metricDataService', ['$q', '$rootScope', '$http', '$log', '$localStorage', 'BASE_URL', function ($q, $rootScope, $http, $log, $localStorage, BASE_URL) {

        function makeBaseUrl() {
            var baseUrl = 'http://' + $rootScope.$storage.server + ':' + $rootScope.$storage.port + BASE_URL;
            return baseUrl;
=======
var Services;
(function (Services) {
    var MetricDataService = (function () {
        function MetricDataService($q, $rootScope, $http, $log, $localStorage, BASE_URL) {
            this.$q = $q;
            this.$rootScope = $rootScope;
            this.$http = $http;
            this.$log = $log;
            this.$localStorage = $localStorage;
            this.BASE_URL = BASE_URL;
>>>>>>> bbaf4ede
        }
        MetricDataService.prototype.makeBaseUrl = function () {
            var baseUrl = 'http://' + this.$rootScope.$storage.server + ':' + this.$rootScope.$storage.port + this.BASE_URL;
            return baseUrl;
        };

<<<<<<< HEAD
        return {
            getMetricsForTimeRange: function (id, startDate, endDate, buckets) {
                $log.info("-- Retrieving metrics data for id: " + id);
                $log.info("-- Date Range: " + new Date(startDate) + " - " + new Date(endDate));
                var numBuckets = buckets || 60,
                    base = makeBaseUrl(),
                    deferred = $q.defer(),
                    searchParams =
                    {
                        params: {
                            start: startDate.getTime(),
                            end: endDate.getTime(),
                            buckets: numBuckets
                        }
                    };

                if (startDate >= endDate) {
                    $log.warn("Start date was after end date");
                    deferred.reject("Start date was after end date");
                }

                $http.get(base + '/' + id, searchParams).success(function (data) {
                    deferred.resolve(data);
                }).error(function (reason, status) {
                    $log.error('Error Loading Chart Data:' + status + ", " + reason);
                    deferred.reject(status + " - " + reason);
                });

                return deferred.promise;
            },

            insertSinglePayload: function (id, jsonPayload) {
                var url = makeBaseUrl(),
                deferred = $q.defer();
                $http.post(url + '/' + id, jsonPayload
                ).success(function () {
                        deferred.resolve("Success");
                    }).error(function (response, status) {
                        console.error("Error: " + status + " --> " + response);
                        deferred.reject(status);
                    });
                return deferred.promise;
            },

            insertMultiplePayload: function (jsonPayload) {
                var url = makeBaseUrl(),
                    deferred = $q.defer();
                $http.post(url + '/', jsonPayload
                ).success(function () {
                        deferred.resolve("Success");
                    }).error(function (response, status) {
                        console.error("Error: " + status + " --> " + response);
                        deferred.reject(status);
                    });
                return deferred.promise;
            }
=======
        MetricDataService.prototype.getMetricsForTimeRange = function (id, startDate, endDate, buckets) {
            this.$log.info("-- Retrieving metrics data for id: " + id);
            this.$log.info("-- Date Range: " + startDate + " - " + endDate);
            var numBuckets = buckets || 60, base = this.makeBaseUrl(), deferred = this.$q.defer(), searchParams = {
                params: {
                    start: startDate.getTime(),
                    end: endDate.getTime(),
                    buckets: numBuckets
                }
            };

            if (startDate >= endDate) {
                this.$log.warn("Start date was after end date");
                deferred.reject("Start date was after end date");
            }

            this.$http.get(base + '/' + id, searchParams).success(function (data) {
                deferred.resolve(data);
            }).error(function (reason, status) {
                this.$log.error('Error Loading Chart Data:' + status + ", " + reason);
                deferred.reject(status + " - " + reason);
            });

            return deferred.promise;
        };

        MetricDataService.prototype.insertSinglePayload = function (id, jsonPayload) {
            var url = this.makeBaseUrl(), deferred = this.$q.defer();
            this.$http.post(url + '/' + id, jsonPayload).success(function () {
                deferred.resolve("Success");
            }).error(function (response, status) {
                console.error("Error: " + status + " --> " + response);
                deferred.reject(status);
            });
            return deferred.promise;
>>>>>>> bbaf4ede
        };

        MetricDataService.prototype.insertMultiplePayload = function (jsonPayload) {
            var url = this.makeBaseUrl(), deferred = this.$q.defer();
            this.$http.post(url + '/', jsonPayload).success(function () {
                deferred.resolve("Success");
            }).error(function (response, status) {
                console.error("Error: " + status + " --> " + response);
                deferred.reject(status);
            });
            return deferred.promise;
        };
        MetricDataService.$inject = ['$q', '$rootScope', '$http', '$log', '$localStorage', 'BASE_URL'];
        return MetricDataService;
    })();
    Services.MetricDataService = MetricDataService;

    angular.module('rhqm.services').service('metricDataService', MetricDataService);
})(Services || (Services = {}));
//# sourceMappingURL=metric-data-service.js.map<|MERGE_RESOLUTION|>--- conflicted
+++ resolved
@@ -1,16 +1,8 @@
 /// <reference path="../../vendor/vendor.d.ts" />
-'use strict';
-<<<<<<< HEAD
-
-angular.module('rhqm.services')
-    .factory('metricDataService', ['$q', '$rootScope', '$http', '$log', '$localStorage', 'BASE_URL', function ($q, $rootScope, $http, $log, $localStorage, BASE_URL) {
-
-        function makeBaseUrl() {
-            var baseUrl = 'http://' + $rootScope.$storage.server + ':' + $rootScope.$storage.port + BASE_URL;
-            return baseUrl;
-=======
 var Services;
 (function (Services) {
+    'use strict';
+
     var MetricDataService = (function () {
         function MetricDataService($q, $rootScope, $http, $log, $localStorage, BASE_URL) {
             this.$q = $q;
@@ -19,71 +11,12 @@
             this.$log = $log;
             this.$localStorage = $localStorage;
             this.BASE_URL = BASE_URL;
->>>>>>> bbaf4ede
         }
         MetricDataService.prototype.makeBaseUrl = function () {
             var baseUrl = 'http://' + this.$rootScope.$storage.server + ':' + this.$rootScope.$storage.port + this.BASE_URL;
             return baseUrl;
         };
 
-<<<<<<< HEAD
-        return {
-            getMetricsForTimeRange: function (id, startDate, endDate, buckets) {
-                $log.info("-- Retrieving metrics data for id: " + id);
-                $log.info("-- Date Range: " + new Date(startDate) + " - " + new Date(endDate));
-                var numBuckets = buckets || 60,
-                    base = makeBaseUrl(),
-                    deferred = $q.defer(),
-                    searchParams =
-                    {
-                        params: {
-                            start: startDate.getTime(),
-                            end: endDate.getTime(),
-                            buckets: numBuckets
-                        }
-                    };
-
-                if (startDate >= endDate) {
-                    $log.warn("Start date was after end date");
-                    deferred.reject("Start date was after end date");
-                }
-
-                $http.get(base + '/' + id, searchParams).success(function (data) {
-                    deferred.resolve(data);
-                }).error(function (reason, status) {
-                    $log.error('Error Loading Chart Data:' + status + ", " + reason);
-                    deferred.reject(status + " - " + reason);
-                });
-
-                return deferred.promise;
-            },
-
-            insertSinglePayload: function (id, jsonPayload) {
-                var url = makeBaseUrl(),
-                deferred = $q.defer();
-                $http.post(url + '/' + id, jsonPayload
-                ).success(function () {
-                        deferred.resolve("Success");
-                    }).error(function (response, status) {
-                        console.error("Error: " + status + " --> " + response);
-                        deferred.reject(status);
-                    });
-                return deferred.promise;
-            },
-
-            insertMultiplePayload: function (jsonPayload) {
-                var url = makeBaseUrl(),
-                    deferred = $q.defer();
-                $http.post(url + '/', jsonPayload
-                ).success(function () {
-                        deferred.resolve("Success");
-                    }).error(function (response, status) {
-                        console.error("Error: " + status + " --> " + response);
-                        deferred.reject(status);
-                    });
-                return deferred.promise;
-            }
-=======
         MetricDataService.prototype.getMetricsForTimeRange = function (id, startDate, endDate, buckets) {
             this.$log.info("-- Retrieving metrics data for id: " + id);
             this.$log.info("-- Date Range: " + startDate + " - " + endDate);
@@ -119,7 +52,6 @@
                 deferred.reject(status);
             });
             return deferred.promise;
->>>>>>> bbaf4ede
         };
 
         MetricDataService.prototype.insertMultiplePayload = function (jsonPayload) {
