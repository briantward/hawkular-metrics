--- conflicted
+++ resolved
@@ -1,4 +1,3 @@
-<<<<<<< HEAD
 #
 # Copyright 2014-2015 Red Hat, Inc. and/or its affiliates
 # and other contributors as indicated by the @author tags.
@@ -15,10 +14,7 @@
 # See the License for the specific language governing permissions and
 # limitations under the License.
 #
-
-=======
->>>>>>> 202493c2
-#Dockerfile for rhq-metrics
+# Dockerfile for hawkular-metrics
 
 FROM vnguyen/wildfly-jdk8
 
