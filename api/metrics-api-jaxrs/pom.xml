--- conflicted
+++ resolved
@@ -183,13 +183,8 @@
                 <apiSource>
                   <locations>org.hawkular.metrics.api.jaxrs</locations>
                   <apiVersion>1.0</apiVersion>
-<<<<<<< HEAD
                   <basePath>http://localhost:8080/hawkular-metrics/</basePath>
-                  <outputTemplate>src/main/resources/rest-doc/asciidoc.mustache</outputTemplate>
-=======
-                  <basePath>http://localhost:8080/rhq-metrics/</basePath>
                   <outputTemplate>${basedir}/src/main/resources/rest-doc/asciidoc.mustache</outputTemplate>
->>>>>>> 931cdcb9
                   <swaggerDirectory>generated/swagger-ui</swaggerDirectory>
                   <swaggerInternalFilter>org.hawkular.metrics.api.jaxrs.swagger.filter.JaxRsFilter</swaggerInternalFilter>
                   <swaggerApiReader>com.wordnik.swagger.jaxrs.reader.DefaultJaxrsApiReader</swaggerApiReader>
